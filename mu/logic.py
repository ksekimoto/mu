--- conflicted
+++ resolved
@@ -127,15 +127,9 @@
     temp_out.close()
     code_file.close()
     os.remove(code_filename)
-<<<<<<< HEAD
-    # Parse the output from the tool into a list of usefully structured data.
-    style_feedback = []
-    for result in results.split(os.linesep):
-=======
     # Parse the output from the tool into a dictionary of structured data.
     style_feedback = {}
-    for result in results.split('\n'):
->>>>>>> 3974f3a2
+    for result in results.split(os.linesep):
         matcher = STYLE_REGEX.match(result)
         if matcher:
             line_no, col, msg = matcher.groups()

"""
Mu - a "micro" Python editor for beginner programmers.

Copyright (c) 2015-2017 Nicholas H.Tollervey and others (see the AUTHORS file).

Based upon work done for Puppy IDE by Dan Pope, Nicholas Tollervey and Damien
George.

This program is free software: you can redistribute it and/or modify
it under the terms of the GNU General Public License as published by
the Free Software Foundation, either version 3 of the License, or
(at your option) any later version.

This program is distributed in the hope that it will be useful,
but WITHOUT ANY WARRANTY; without even the implied warranty of
MERCHANTABILITY or FITNESS FOR A PARTICULAR PURPOSE.  See the
GNU General Public License for more details.

You should have received a copy of the GNU General Public License
along with this program.  If not, see <http://www.gnu.org/licenses/>.
"""
import logging
from logging.handlers import TimedRotatingFileHandler
import os
import platform
import pkgutil
import sys

from PyQt5.QtCore import QTimer, Qt
from PyQt5.QtWidgets import QApplication, QSplashScreen

from mu import __version__, language_code
from mu.logic import Editor, LOG_FILE, LOG_DIR, DEBUGGER_PORT, ENCODING
from mu.interface import Window
from mu.resources import load_pixmap, load_icon
<<<<<<< HEAD
from mu.modes import (PythonMode, AdafruitMode, MicrobitMode, DebugMode,
                      PyGameZeroMode, ESPMode, WebMode)
=======
from mu.modes import (PythonMode, CircuitPythonMode, MicrobitMode, DebugMode,
                      PyGameZeroMode, ESPMode)
>>>>>>> 4bfa077d
from mu.debugger.runner import run as run_debugger
from mu.interface.themes import NIGHT_STYLE, DAY_STYLE, CONTRAST_STYLE


def setup_logging():
    """
    Configure logging.
    """
    if not os.path.exists(LOG_DIR):
        os.makedirs(LOG_DIR)

    # set logging format
    log_fmt = ('%(asctime)s - %(name)s:%(lineno)d(%(funcName)s) '
               '%(levelname)s: %(message)s')
    formatter = logging.Formatter(log_fmt)

    # define log handlers such as for rotating log files
    handler = TimedRotatingFileHandler(LOG_FILE, when='midnight',
                                       backupCount=5, delay=0,
                                       encoding=ENCODING)
    handler.setFormatter(formatter)
    handler.setLevel(logging.DEBUG)

    # set up primary log
    log = logging.getLogger()
    log.setLevel(logging.DEBUG)
    log.addHandler(handler)
    sys.excepthook = excepthook


def setup_modes(editor, view):
    """
    Create a simple dictionary to hold instances of the available modes.

    *PREMATURE OPTIMIZATION ALERT* This may become more complex in future so
    splitting things out here to contain the mess. ;-)
    """
    modes = {
        'python': PythonMode(editor, view),
        'circuitpython': CircuitPythonMode(editor, view),
        'microbit': MicrobitMode(editor, view),
        'esp': ESPMode(editor, view),
        'web': WebMode(editor, view),
        'debugger': DebugMode(editor, view),
    }

    # Check if pgzero is available (without importing it)
    if any([m for m in pkgutil.iter_modules() if 'pgzero' in m]):
        modes['pygamezero'] = PyGameZeroMode(editor, view)

    # return available modes
    return modes


def excepthook(*exc_args):
    """
    Log exception and exit cleanly.
    """
    logging.error('Unrecoverable error', exc_info=(exc_args))
    sys.__excepthook__(*exc_args)
    sys.exit(1)


def run():
    """
    Creates all the top-level assets for the application, sets things up and
    then runs the application. Specific tasks include:

    - set up logging
    - create an application object
    - create an editor window and status bar
    - display a splash screen while starting
    - close the splash screen after startup timer ends
    """
    setup_logging()
    logging.info('\n\n-----------------\n\nStarting Mu {}'.format(__version__))
    logging.info(platform.uname())
    logging.info('Python path: {}'.format(sys.path))
    logging.info('Language code: {}'.format(language_code))

    # The app object is the application running on your computer.
    app = QApplication(sys.argv)
    # By default PyQt uses the script name (run.py)
    app.setApplicationName('mu')
    # Set hint as to the .desktop files name
    app.setDesktopFileName('mu.codewith.editor')
    app.setApplicationVersion(__version__)
    app.setAttribute(Qt.AA_DontShowIconsInMenus)
    # Images (such as toolbar icons) aren't scaled nicely on retina/4k displays
    # unless this flag is set
    app.setAttribute(Qt.AA_UseHighDpiPixmaps)

    # Create the "window" we'll be looking at.
    editor_window = Window()

    @editor_window.load_theme.connect
    def load_theme(theme):
        if theme == 'contrast':
            app.setStyleSheet(CONTRAST_STYLE)
        elif theme == 'night':
            app.setStyleSheet(NIGHT_STYLE)
        else:
            app.setStyleSheet(DAY_STYLE)

    # Make sure all windows have the Mu icon as a fallback
    app.setWindowIcon(load_icon(editor_window.icon))
    # Create the "editor" that'll control the "window".
    editor = Editor(view=editor_window)
    editor.setup(setup_modes(editor, editor_window))
    # Setup the window.
    editor_window.closeEvent = editor.quit
    editor_window.setup(editor.debug_toggle_breakpoint, editor.theme)
    # Restore the previous session along with files passed by the os
    editor.restore_session(sys.argv[1:])
    # Connect the various UI elements in the window to the editor.
    editor_window.connect_tab_rename(editor.rename_tab, 'Ctrl+Shift+S')
    editor_window.connect_find_replace(editor.find_replace, 'Ctrl+F')
    editor_window.connect_toggle_comments(editor.toggle_comments, 'Ctrl+K')
    status_bar = editor_window.status_bar
    status_bar.connect_logs(editor.show_admin, 'Ctrl+Shift+D')

    # Display a friendly "splash" icon.
    splash = QSplashScreen(load_pixmap('splash-screen'))
    splash.show()

    # Hide the splash icon.
    splash_be_gone = QTimer()
    splash_be_gone.timeout.connect(lambda: splash.finish(editor_window))
    splash_be_gone.setSingleShot(True)
    splash_be_gone.start(2000)

    # Stop the program after the application finishes executing.
    sys.exit(app.exec_())


def debug():
    """
    Create a debug runner in a new process.

    This is what the Mu debugger will drive. Uses the filename and associated
    args found in sys.argv.
    """
    if len(sys.argv) > 1:
        filename = os.path.normcase(os.path.abspath(sys.argv[1]))
        args = sys.argv[2:]
        run_debugger('localhost', DEBUGGER_PORT, filename, args)
    else:
        # See https://github.com/mu-editor/mu/issues/743
        print("Debugger requires a Python script filename to run.")<|MERGE_RESOLUTION|>--- conflicted
+++ resolved
@@ -33,13 +33,8 @@
 from mu.logic import Editor, LOG_FILE, LOG_DIR, DEBUGGER_PORT, ENCODING
 from mu.interface import Window
 from mu.resources import load_pixmap, load_icon
-<<<<<<< HEAD
-from mu.modes import (PythonMode, AdafruitMode, MicrobitMode, DebugMode,
+from mu.modes import (PythonMode, CircuitPythonMode, MicrobitMode, DebugMode,
                       PyGameZeroMode, ESPMode, WebMode)
-=======
-from mu.modes import (PythonMode, CircuitPythonMode, MicrobitMode, DebugMode,
-                      PyGameZeroMode, ESPMode)
->>>>>>> 4bfa077d
 from mu.debugger.runner import run as run_debugger
 from mu.interface.themes import NIGHT_STYLE, DAY_STYLE, CONTRAST_STYLE
 
